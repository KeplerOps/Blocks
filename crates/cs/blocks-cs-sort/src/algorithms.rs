
/*!
This module provides a collection of sorting algorithms with different performance characteristics
and trade-offs. Each algorithm is implemented with a focus on performance, safety, and usability.

# Available Algorithms

## QuickSort
A divide-and-conquer algorithm that offers excellent average-case performance and in-place sorting.
- Average case: O(n log n)
- Worst case: O(n²)
- Space: O(log n)
- Not stable
- In-place sorting

## HeapSort
A comparison-based algorithm using a binary heap data structure, offering consistent performance.
- Time: O(n log n) for all cases
- Space: O(1)
- Not stable
- In-place sorting

## MergeSort
A divide-and-conquer algorithm that guarantees stability and consistent performance.
- Time: O(n log n) for all cases
- Space: O(n)
- Stable
- Not in-place sorting

# Feature Flags
- `parallel`: Enables parallel sorting for large arrays
- `simd`: Enables SIMD optimizations for numeric types

# Examples
```rust
use blocks_cs_sort::algorithms::{quicksort, heapsort};

// Using QuickSort
let mut numbers = vec![3, 1, 4, 1, 5, 9];
quicksort(&mut numbers);
assert_eq!(numbers, vec![1, 1, 3, 4, 5, 9]);

// Using HeapSort
let mut numbers = vec![3, 1, 4, 1, 5, 9];
heapsort(&mut numbers).expect("Sort should succeed");
assert_eq!(numbers, vec![1, 1, 3, 4, 5, 9]);

// Using MergeSort
let mut numbers = vec![3, 1, 4, 1, 5, 9];
mergesort(&mut numbers);
assert_eq!(numbers, vec![1, 1, 3, 4, 5, 9]);

// Using BubbleSort

// Using InsertionSort

// Using SelectionSort

// Using ShellSort

// Using CountingSort

// Using RadixSort
```
*/

pub mod quicksort;
<<<<<<< HEAD
pub mod bucketsort;

// Re-export commonly used functions for convenience
pub use self::quicksort::sort as quicksort;
pub use self::bucketsort::sort as bucketsort;
=======
pub mod heapsort;
pub mod mergesort;
pub mod bubblesort;
pub mod insertionsort;
pub mod selectionsort;
pub mod shellsort;
pub mod countingsort;
pub mod radixsort;

/// Re-export of [`quicksort::sort`].
/// 
/// Provides an efficient, in-place quicksort implementation with O(n log n) average-case complexity.
/// This implementation uses median-of-three pivot selection and switches to insertion sort for small arrays.
pub use self::quicksort::sort as quicksort;

/// Re-export of [`heapsort::sort`].
/// 
/// Provides a heap-based sorting implementation with guaranteed O(n log n) complexity and O(1) space usage.
/// This implementation supports parallel sorting for large arrays when the `parallel` feature is enabled.
pub use self::heapsort::sort as heapsort;

/// Re-export of [`mergesort::sort`].
/// 
/// Provides a stable sorting implementation with guaranteed O(n log n) complexity.
/// This implementation uses O(n) auxiliary space to achieve stability.
pub use self::mergesort::sort as mergesort;

// TODO
pub use self::bubblesort::sort as bubblesort;

pub use self::insertionsort::sort as insertionsort;

pub use self::selectionsort::sort as selectionsort;

pub use self::shellsort::sort as shellsort;

pub use self::countingsort::sort as countingsort;

pub use self::radixsort::sort as radixsort;
>>>>>>> 7a45485a
<|MERGE_RESOLUTION|>--- conflicted
+++ resolved
@@ -61,17 +61,12 @@
 // Using CountingSort
 
 // Using RadixSort
+
+// Using BucketSort
 ```
 */
 
 pub mod quicksort;
-<<<<<<< HEAD
-pub mod bucketsort;
-
-// Re-export commonly used functions for convenience
-pub use self::quicksort::sort as quicksort;
-pub use self::bucketsort::sort as bucketsort;
-=======
 pub mod heapsort;
 pub mod mergesort;
 pub mod bubblesort;
@@ -80,6 +75,7 @@
 pub mod shellsort;
 pub mod countingsort;
 pub mod radixsort;
+pub mod bucketsort;
 
 /// Re-export of [`quicksort::sort`].
 /// 
@@ -111,4 +107,5 @@
 pub use self::countingsort::sort as countingsort;
 
 pub use self::radixsort::sort as radixsort;
->>>>>>> 7a45485a
+
+pub use self::bucketsort::sort as bucketsort;